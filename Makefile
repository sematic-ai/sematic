--- conflicted
+++ resolved
@@ -33,11 +33,7 @@
 	uv --version || curl -LsSf https://astral.sh/uv/install.sh | sh
 	rm -rf ".venv" || echo "No virtualenv yet"
 	uv venv --python 3.12
-	uv sync --extra examples
-<<<<<<< HEAD
-=======
-	uv tool install --force ruff==0.8.2
->>>>>>> d87d47ad
+	uv sync --extra examples --extra ray
 
 .PHONY: py-sync
 py-sync:
