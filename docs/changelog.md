--- conflicted
+++ resolved
@@ -1,11 +1,6 @@
-<<<<<<< HEAD
-* 0.2.0-alpha
-    * [improvement] Update docs with better formatting and lesser spelling errors
-=======
 * HEAD
     * [feature] Support for Tuple types
     * [feature] Support for Dict types
->>>>>>> f26faa99
 * 0.2.0
     * [bugfix] UI scroll issues
     * [bugfix] Dataframe UI previews fails for null/NaN values
