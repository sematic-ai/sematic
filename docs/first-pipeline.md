# Writing your first pipeline

## Create a new project

To write your own pipeline, start by creating a project:

```shell
$ sematic new hello_world
```

This will simply create a Python package with some boilerplate code to get you started.

```shell
$ ls hello_world
    __init__.py
    __main__.py
    pipeline.py
    requirements.txt
    README
```

The following files are present in the `hello_world/` directory:

* `__main__.py` – This is the typical entry point of any Python package. As you
  can see it is a very standard Python script that you can parametrize
  arbitrarily with command-line arguments using
  [`argparse`](https://docs.python.org/3/library/argparse.html).
* `pipeline.py` – This is where your pipeline and its nested steps are defined. As your
  code gets more complex, it is recommended to break it down into further sub-modules (e.g. `train.py`, `eval.py`, etc.). Of course you can define multiple pipelines and pilot their executions from the `__main__.py` script.
* `requirements.txt` – This is where you can keep the external dependencies specific to your project.

{% hint style="info" %}
You can create a new project directly from an existing example with 

```shell
$ sematic new hello_world --from examples/mnist/pytorch
```

This will simply copy the entire pipeline's code into your new project.

{% endhint %}


## Hello-world pipeline

In `hello_world/pipeline.py`, write the following code:

```python
@sematic.func
def hello_world() -> str:
    return "Hello world"

@sematic.func
def my_name_is(name: str) -> str:
    return "my name is {}".format(name)

@sematic.func
def nice_to_meet_you(hello: str, name_is: str) -> str:
    return "{}, {}. Nice to meet you.".format(hello, name_is)

@sematic.func
def pipeline(name: str) -> str:
    """
    My very first hello-world Sematic pipeline.
    """
    hellow = hello_world()
    name_is = my_name_is(name)
    return nice_to_meet_you(hellow, name_is)
```

In `hello_world/__main__.py`, write the following code:

```python
import argparse

from hello_world.pipeline import pipeline

if __name__ == "__main__":
    parser = argparse.ArgumentParser("Hello World")
    parser.add_argument("--name", type=str, required=True)

    args = parser.parse_args()

    pipeline(args.name).resolve()
```

Now you can run it with

```shell
$ python3 -m hello_world --name "Knight who says Nee"
```

You can now follow execution of the pipeline in the UI. For a tour of the UI
see [Sematic UI](sematic-ui.md).

{% hint style="info" %}

Obviously this toy pipeline is not very useful. Here are a number of things you
can do in Sematic functions:

* Anything that can be expressed in Python
* Load, process, and  filter dataframes
* Launch a data processing job (e.g. Spark, Google Dataflow)
* Train a model, launch a training job on a dedicated service
* Query a database or data warehouse
* Query an API

Really anything you can do in Python 🙂.

Check out [A real ML pipeline](./real-example.md).

{% endhint %}

## What happens when I decorate a function with `@sematic.func`?

The `@sematic.func` decorator converts any plain Python function into a
so-called ["Sematic Function"](glossary.md). Sematic functions are tracked by
<<<<<<< HEAD
Sematic as pipeline steps. This means that the inputs and outputs are
type-checked and tracked as [Artifacts](glossary.md), and that you will be able
=======
Sematic as pipeline steps. This means that their inputs and outputs are
type-checked and tracked as [Artifacts](glossary.md#artifact), and that you will be able
>>>>>>> f26faa99
to inspect and visualize the function's execution in the UI.

In the case of [cloud execution](glossary.md#cloud-execution), each function can run as its own
isolated job with its own set of resources.

{% hint style="info" %}

Note that calling a Sematic Function returns a **Future** instead of the actual
value returned by the decorated Python function. Read more about Futures in the
[Glossary](glossary.md#future).

Futures are the way Sematic constructs the execution graph of your pipeline.
Futures support a subset of native Python's operation, although we are adding
new functionalities every week. See [Future Algebra](future-algebra.md) for more
details.

In order to trigger the actual execution of a graph, you need to call
`.resolve()` on the entry point of your graph, that is typically the function
called `pipeline`. See the [Glossary](glossary.md#pipeline) for more details.

{% endhint %}

## What happens when I call `.resolve()` on the `pipeline` function?

Calling `resolve` will trigger the actual "resolution" of your pipeline's
execution graph. Sematic will do the following things:

* Perform some "pseudo-static" type checking to ensure connected pipeline steps
  do not have incompatible types (e.g. passing a `bool` to a function requiring
  an `int`). See [Type support](type-support.md) for more details.
* Start resolving the nested graph layer by layer. See [Graph
  resolution](graph-resolution.md) for more details.
* For each layer, Sematic will resolve Futures (your functions) in topological
  order (parallelizing execution when possible depending on the chosen
  resolution strategy).
* For each individual function
    * the concrete input values are type-checked against the type annotations
  you have specified in your function's signature
    * input artifacts (individual function arguments) are serialized and persisted for tracking and visualization
    * the function gets executed
    * the output value is type-checked against the declared output type
    * the output artifact is serialized and persisted for tracking and visualization

{% hint style="info" %}

`.resolve()` should be called **only  once** per pipeline. If you want to nest
pipeline steps, simply call the function and return the resulting Future.

{% endhint %}
  
## Dive into more details

If you want to learn more, explore the following resources:

* A growing list of [Example pipelines](https://github.com/sematic-ai/sematic/tree/main/sematic/examples)
* More details about [Sematic Functions](functions.md)
* All about types: [Type support](type-support.md)
* Operations supported on Futures: [Future algebra](future-algebra.md)
* Sematic's [Graph resolution](graph-resolution.md) mechanism
* [Glossary](glossary.md) for all the definitions<|MERGE_RESOLUTION|>--- conflicted
+++ resolved
@@ -115,13 +115,8 @@
 
 The `@sematic.func` decorator converts any plain Python function into a
 so-called ["Sematic Function"](glossary.md). Sematic functions are tracked by
-<<<<<<< HEAD
-Sematic as pipeline steps. This means that the inputs and outputs are
-type-checked and tracked as [Artifacts](glossary.md), and that you will be able
-=======
 Sematic as pipeline steps. This means that their inputs and outputs are
 type-checked and tracked as [Artifacts](glossary.md#artifact), and that you will be able
->>>>>>> f26faa99
 to inspect and visualize the function's execution in the UI.
 
 In the case of [cloud execution](glossary.md#cloud-execution), each function can run as its own
