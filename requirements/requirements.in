--- conflicted
+++ resolved
@@ -42,10 +42,7 @@
 torch==1.13.1
 torchvision==0.14.1
 torchmetrics
-<<<<<<< HEAD
-=======
-nvidia-cuda-runtime-cu11==11.7.99  # need to pin otherwise resolves to an unfindable version...
->>>>>>> 67e4083b
+#nvidia-cuda-runtime-cu11==11.7.99  # need to pin otherwise resolves to an unfindable version...
 plotly
 pandas
 pandas-stubs
