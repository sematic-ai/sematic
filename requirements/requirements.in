--- conflicted
+++ resolved
@@ -30,10 +30,7 @@
 flask-cors
 cloudpickle
 requests
-<<<<<<< HEAD
-=======
 responses
->>>>>>> cc373e6e
 werkzeug
 python-dateutil
 starlette
@@ -59,12 +56,6 @@
 scikit-learn
 numpy
 xgboost
-accelerate
-datasets
-huggingface-hub
-peft
-transformers
-
 trafilatura
 cohere
 openai
