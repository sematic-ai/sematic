--- conflicted
+++ resolved
@@ -55,18 +55,15 @@
 scikit-learn
 numpy
 xgboost
-<<<<<<< HEAD
 accelerate
 datasets
 huggingface-hub
 peft
 transformers
 
-=======
 trafilatura
 cohere
 openai
->>>>>>> 3f664001
 
 # Types
 ## Snowflake
