load("//sematic:wheel_version.bzl", "wheel_version_string")

sematic_py_lib(
    name = "init",
    srcs = ["__init__.py"],
    deps = [
        ":calculator",
        ":container_images",
        ":resolver",
        ":retry_settings",
        "//sematic:future_context",
        "//sematic/future_operators:init",
        "//sematic/resolvers:cloud_resolver",
        "//sematic/resolvers:local_resolver",
        "//sematic/resolvers:resource_requirements",
        "//sematic/resolvers:worker",
        "//sematic/types:casting",
        "//sematic/types:init",
        "//sematic/utils:exceptions",
    ],
)

sematic_py_lib(
    name = "container_images",
    srcs = ["container_images.py"],
    deps = [],
)

sematic_py_lib(
    name = "api_client",
    srcs = ["api_client.py"],
    pip_deps = [
        "requests",
    ],
    # buildifier: leave-alone
    deps = [
        "//sematic:abstract_future",
        "//sematic:storage",
        "//sematic:versions",
        "//sematic/config:config",
        "//sematic/config:settings",
        "//sematic/config:user_settings",
        "//sematic/db/models:artifact",
        "//sematic/db/models:edge",
        "//sematic/db/models:factories",
        "//sematic/db/models:resolution",
        "//sematic/db/models:run",
        "//sematic/utils:retry",
    ],
)

sematic_py_lib(
    name = "future_context",
    srcs = ["future_context.py"],
    deps = [
<<<<<<< HEAD
        "//sematic/utils:exceptions",
=======
        "//sematic:resolver",
>>>>>>> 71a1bf1e
    ],
)

sematic_py_lib(
    name = "log_reader",
    srcs = ["log_reader.py"],
    pip_deps = [
        "requests",
    ],
    deps = [
        "//sematic:abstract_future",
        "//sematic:api_client",
        "//sematic:storage",
        "//sematic/db:queries",
        "//sematic/db/models:resolution",
        "//sematic/db/models:run",
        "//sematic/resolvers:cloud_resolver",
        "//sematic/scheduling:external_job",
    ],
)

sematic_py_lib(
    name = "client",
    srcs = ["client.py"],
    deps = [
        ":api_client",
    ],
)

sematic_py_lib(
    name = "abstract_calculator",
    srcs = ["abstract_calculator.py"],
    deps = [],
)

sematic_py_lib(
    name = "abstract_future",
    srcs = ["abstract_future.py"],
    deps = [
        ":abstract_calculator",
        ":retry_settings",
        "//sematic/resolvers:resource_requirements",
    ],
)

sematic_py_lib(
    name = "external_resource",
    srcs = ["external_resource.py"],
    deps = [
        "//sematic:future_context",
        "//sematic/types:registry",
        "//sematic/utils:exceptions",
    ],
)

sematic_py_lib(
    name = "calculator",
    srcs = ["calculator.py"],
    deps = [
        ":abstract_calculator",
        ":future",
        ":retry_settings",
        "//sematic/resolvers:resource_requirements",
        "//sematic/resolvers:type_utils",
        "//sematic/types:casting",
        "//sematic/types:init",
        "//sematic/types:registry",
        "//sematic/types:type",
        "//sematic/utils:memoized_property",
    ],
)

sematic_py_lib(
    name = "future",
    srcs = ["future.py"],
    deps = [
        ":abstract_calculator",
        ":abstract_future",
        "//sematic:resolver",
        "//sematic/resolvers:local_resolver",
        "//sematic/resolvers:resource_requirements",
        "//sematic/resolvers:silent_resolver",
    ],
)

sematic_py_lib(
    name = "resolver",
    srcs = ["resolver.py"],
    deps = [
        ":abstract_future",
    ],
)

sematic_py_lib(
    name = "retry_settings",
    srcs = ["retry_settings.py"],
    deps = [
        "//sematic/utils:exceptions",
    ],
)

sematic_py_lib(
    name = "storage",
    srcs = ["storage.py"],
    pip_deps = [
        "boto3",
    ],
    # buildifier: leave-alone
    deps = [
        "//sematic/config:config",
        "//sematic/config:server_settings",
        "//sematic/config:user_settings",
        "//sematic/utils:memoized_property",
        "//sematic/utils:retry",
    ],
)

sematic_py_lib(
    name = "versions",
    srcs = ["versions.py"],
    deps = [],
)

sematic_py_lib(
    name = "graph",
    srcs = ["graph.py"],
    deps = [
        ":abstract_future",
        "//sematic/db/models:artifact",
        "//sematic/db/models:edge",
        "//sematic/db/models:factories",
        "//sematic/db/models:run",
        "//sematic/resolvers:type_utils",
        "//sematic/utils:memoized_property",
        "//sematic/utils:sorting",
    ],
)

sematic_py_wheel(
    name = "wheel",
    author = "Sematic AI, Inc.",
    author_email = "emmanuel@sematic.ai",
    classifiers = [
        "License :: OSI Approved :: MIT License",
        "Intended Audience :: Developers",
        "Intended Audience :: Science/Research",
        "Programming Language :: Python :: 3 :: Only",
        "Topic :: Scientific/Engineering :: Artificial Intelligence",
        "Topic :: Scientific/Engineering :: Visualization",
        "Typing :: Typed",
    ],
    description_file = "//:README.rst",
    distribution = "sematic",
    entry_points = {"console_scripts": ["sematic = sematic.cli.main:cli"]},
    homepage = "https://sematic.dev",
    license = "Apache License 2.0",
    platform = "any",
    python_requires = ">=3.8,<3.10",
    python_tag = "py3",
    requires = [
        # Specifying this by hand because sematic_py_wheel doesn't know
        # how to fix versions
        "eventlet==0.30.2",
    ],
    version = wheel_version_string,
    visibility = ["//visibility:public"],
    deps = [
        "//sematic:client",
        "//sematic:init",
        "//sematic/cli:main_lib",
    ],
)<|MERGE_RESOLUTION|>--- conflicted
+++ resolved
@@ -53,11 +53,7 @@
     name = "future_context",
     srcs = ["future_context.py"],
     deps = [
-<<<<<<< HEAD
-        "//sematic/utils:exceptions",
-=======
-        "//sematic:resolver",
->>>>>>> 71a1bf1e
+        "//sematic/utils:exceptions",
     ],
 )
 
