--- conflicted
+++ resolved
@@ -34,12 +34,9 @@
         "//sematic/api/endpoints:storage",
         "//sematic/config:config",
         "//sematic/config:server_settings",
-<<<<<<< HEAD
         "//sematic/plugins/storage:local_storage",
-=======
         "//sematic/plugins:abstract_publisher",
         "//sematic/plugins/publishing:slack",
->>>>>>> ca9ded68
     ],
 )
 
