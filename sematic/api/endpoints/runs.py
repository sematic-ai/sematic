--- conflicted
+++ resolved
@@ -436,11 +436,16 @@
     artifacts = [
         Artifact.from_json_encodable(artifact) for artifact in graph["artifacts"]
     ]
+
     edges = [Edge.from_json_encodable(edge) for edge in graph["edges"]]
 
     runs = [Run.from_json_encodable(run) for run in graph["runs"]]
 
-<<<<<<< HEAD
+    for run in runs:
+        logger.info("Graph update, run %s is in state %s", run.id, run.future_state)
+        if user is not None:
+            run.user_id = user.id
+
     # save graph BEFORE ensuring jobs are stopped. This way
     # code that is checking on job status will be ok if it
     # sees the jobs as gone while we are going through and
@@ -448,14 +453,7 @@
     save_graph(runs, artifacts, edges)
 
     updated_jobs = False
-=======
->>>>>>> 50cd36fb
     for run in runs:
-        logger.info("Graph update, run %s is in state %s", run.id, run.future_state)
-
-        if user is not None:
-            run.user_id = user.id
-
         if FutureState[run.future_state].is_terminal():
             updated_jobs = True
             logger.info("Ensuring jobs for %s are stopped %s", run.id, run.future_state)
@@ -463,20 +461,9 @@
             for external_job in run.external_jobs:
                 jobs.append(cancel_job(external_job))
             run.external_jobs = jobs
-<<<<<<< HEAD
 
     if updated_jobs:
         save_graph(runs, [], [])
-=======
-
-    artifacts = [
-        Artifact.from_json_encodable(artifact) for artifact in graph["artifacts"]
-    ]
-
-    edges = [Edge.from_json_encodable(edge) for edge in graph["edges"]]
-
-    save_graph(runs, artifacts, edges)
->>>>>>> 50cd36fb
 
     return flask.jsonify({})
 
