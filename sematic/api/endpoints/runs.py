"""
Module keeping all /api/v*/runs/* API endpoints.
"""

# Standard Library
import base64
import datetime
import logging
from dataclasses import asdict
from http import HTTPStatus
from typing import Any, Dict, List, Optional, Union
from urllib.parse import urlencode, urlsplit, urlunsplit

# Third-party
import flask
import sqlalchemy
from sqlalchemy.orm.exc import NoResultFound
from sqlalchemy.sql.elements import BooleanClauseList

# Sematic
from sematic.abstract_future import FutureState
from sematic.api.app import sematic_api
from sematic.api.endpoints.auth import authenticate
from sematic.api.endpoints.events import broadcast_graph_update
from sematic.api.endpoints.payloads import get_run_payload, get_runs_payload
from sematic.api.endpoints.request_parameters import (
    get_request_parameters,
    jsonify_error,
)
from sematic.db.db import db
from sematic.db.models.artifact import Artifact
from sematic.db.models.edge import Edge
from sematic.db.models.run import Run
from sematic.db.models.user import User
from sematic.db.queries import (
    get_basic_pipeline_metrics,
    get_external_resources_by_run_id,
    get_jobs_by_run_id,
    get_resolution,
    get_root_graph,
    get_run,
    get_run_graph,
    get_run_status_details,
    save_graph,
    save_run,
    save_run_external_resource_links,
)
from sematic.log_reader import load_log_lines
from sematic.scheduling.external_job import ExternalJob
from sematic.scheduling.job_scheduler import schedule_run, update_run_status
from sematic.scheduling.kubernetes import cancel_job
from sematic.utils.exceptions import IllegalStateTransitionError
from sematic.utils.retry import retry

logger = logging.getLogger(__name__)


class _DetectedRunRaceCondition(Exception):
    pass


@sematic_api.route("/api/v1/runs", methods=["GET"])
@authenticate
def list_runs_endpoint(user: Optional[User]) -> flask.Response:
    """
    GET /api/v1/runs endpoint.

    The API endpoint to list and filter runs. Returns a JSON payload.

    Parameters
    ----------
    limit : Optional[int]
        Maximum number of results in one page. Defaults to 20.
    order : Optional[Literal["asc", "desc"]]
        Direction to order the `created_at` column by. By default, will sort in
        descending order.
    cursor : Optional[str]
        The pagination cursor. Defaults to None.
    group_by : Optional[str]
        Value to group runs by. If not None, the endpoint will return
        a single run by unique value of the field passed in `group_by`.
    filters : Optional[str]
        Filters of the form `{"column_name": {"operator": "value"}}`. Defaults to None.

    Response
    --------
    current_page_url : str
        URL of the current page
    next_page_url : Optional[str]
        URL of the next page, if any, `null` otherwise
    limit : int
        Current page size. The actual number of items returned may be inferior
        if current page is last page.
    next_cursor : Optional[str]
        Cursor to obtain next page. Already included in `next_page_url`.
    after_cursor_count : int
        Number of items remain after the current cursor, i.e. including the current page.
    content: List[Run]
        A list of run JSON payloads. The size of the list is `limit` or less if
        current page is last page.
    """
    try:
        limit, order, cursor, group_by_column, sql_predicates = get_request_parameters(
            args=flask.request.args, model=Run
        )
    except ValueError as e:
        return jsonify_error(str(e), HTTPStatus.BAD_REQUEST)

    decoded_cursor: Optional[str] = None
    if cursor is not None:
        try:
            decoded_cursor = base64.urlsafe_b64decode(bytes(cursor, "utf-8")).decode(
                "utf-8"
            )
        except BaseException:
            return jsonify_error("invalid value for 'cursor'", HTTPStatus.BAD_REQUEST)

    with db().get_session() as session:
        query = session.query(Run)

        if group_by_column is not None:
            sub_query = (
                session.query(
                    group_by_column,
                    # TODO: Parametrize this part as well
                    sqlalchemy.sql.expression.func.max(Run.created_at).label(
                        "max_created_at"
                    ),
                )
                .group_by(group_by_column)
                .subquery("grouped_runs")
            )

            query = query.join(
                sub_query,
                sqlalchemy.and_(
                    group_by_column == getattr(sub_query.c, group_by_column.name),
                    Run.created_at == sub_query.c.max_created_at,
                ),
            )

        if sql_predicates is not None:
            query = query.filter(sql_predicates)

        search_string = flask.request.args.get("search")
        if search_string is not None:
            search_predicates = _generate_search_predicate(search_string)
            query = query.filter(search_predicates)

        if decoded_cursor is not None:
            query = query.filter(
                sqlalchemy.text(
                    "(runs.created_at || '_' || runs.id) < '{}'".format(
                        # PostgreSQL
                        # "CONCAT(runs.created_at, '_', runs.id) < '{}'".format(
                        decoded_cursor
                    )
                )
            )

        query = query.order_by(order(Run.created_at))

        runs: List[Run] = query.limit(limit).all()
        after_cursor_count: int = query.count()

    current_url_params: Dict[str, str] = dict(limit=str(limit))
    if cursor is not None:
        current_url_params["cursor"] = cursor

    scheme, netloc, path, _, fragment = urlsplit(flask.request.url)
    current_page_url = urlunsplit(
        (scheme, netloc, path, urlencode(current_url_params), fragment)
    )

    next_page_url: Optional[str] = None
    next_cursor: Optional[str] = None

    if runs and after_cursor_count > limit:
        next_url_params: Dict[str, str] = dict(limit=str(limit))
        next_cursor = _make_cursor("{}_{}".format(runs[-1].created_at, runs[-1].id))
        next_url_params["cursor"] = next_cursor
        next_page_url = urlunsplit(
            (scheme, netloc, path, urlencode(next_url_params), fragment)
        )

    payload = dict(
        current_page_url=current_page_url,
        next_page_url=next_page_url,
        limit=limit,
        next_cursor=next_cursor,
        after_cursor_count=after_cursor_count,
        content=get_runs_payload(runs),
    )

    return flask.jsonify(payload)


def _make_cursor(key: str) -> str:
    return base64.urlsafe_b64encode(bytes(key, "utf-8")).decode("utf-8")


def _generate_search_predicate(
    search_string: str,
) -> BooleanClauseList:
    return sqlalchemy.or_(
        Run.name.ilike(f"%{search_string}%"),
        Run.calculator_path.ilike(f"%{search_string}%"),
        Run.description.ilike(f"%{search_string}%"),
        Run.id.ilike(f"%{search_string}%"),
        Run.tags.ilike(f"%{search_string}%"),
    )


@sematic_api.route("/api/v1/runs/<run_id>", methods=["GET"])
@authenticate
def get_run_endpoint(user: Optional[User], run_id: str) -> flask.Response:
    try:
        run = get_run(run_id)
    except NoResultFound:
        return jsonify_error(
            "No runs with id {}".format(repr(run_id)), HTTPStatus.NOT_FOUND
        )

    payload = dict(content=get_run_payload(run))

    return flask.jsonify(payload)


@sematic_api.route("/api/v1/runs/<run_id>/schedule", methods=["POST"])
@authenticate
def schedule_run_endpoint(user: Optional[User], run_id: str) -> flask.Response:
    """Schedule the run for execution on external compute, like k8s."""
    try:
        run = get_run(run_id)
    except NoResultFound:
        return jsonify_error(
            "No runs with id {}".format(repr(run_id)), HTTPStatus.NOT_FOUND
        )

    resolution = get_resolution(run.root_id)
    run = schedule_run(run, resolution)
    logger.info("Scheduled run with external job: %s", run.external_jobs[-1])
    run.started_at = datetime.datetime.utcnow()

    save_run(run)

    broadcast_graph_update(root_id=run.root_id, user=user)

    payload = dict(
        content=get_run_payload(run),
    )
    return flask.jsonify(payload)


@sematic_api.route("/api/v1/runs/<run_id>/logs", methods=["GET"])
@authenticate
def get_logs_endpoint(user: Optional[User], run_id: str) -> flask.Response:
    """Get portions of the logs for the run if possible"""

    kwarg_overrides: Dict[str, Union[str, List[str]]] = dict(flask.request.args)
    if "filter_string" in kwarg_overrides:
        filter_string: str = kwarg_overrides["filter_string"]  # type: ignore
        kwarg_overrides["filter_strings"] = [filter_string]
    default_kwargs = dict(continuation_cursor=None, max_lines=100, filter_strings=None)
    kwarg_converters = dict(
        continuation_cursor=lambda v: v if v is None else str(v),
        max_lines=int,
        filter_strings=lambda v: [] if v is None else list(v),
    )
    kwargs = {
        k: kwarg_converters[k](kwarg_overrides.get(k, default_v))  # type: ignore
        for k, default_v in default_kwargs.items()
    }

    result = load_log_lines(
        run_id=run_id,
        **kwargs,  # type: ignore
    )
    payload = dict(content=asdict(result))
    return flask.jsonify(payload)


def _get_run_if_modified(
    run_id: str, future_state: FutureState, jobs: List[ExternalJob]
) -> Optional[Run]:
    """Returns the updated run, if it has changed based on external job status, or None
    if it hasn't.
    """
    new_future_state, new_external_jobs = update_run_status(future_state, jobs)
    run = None

    # we standardize to tuples, but sometimes we get lists
    if tuple(new_external_jobs) != tuple(jobs):
        run = get_run(run_id)
        run.external_jobs = new_external_jobs
        run.external_exception_metadata = new_external_jobs[-1].get_exception_metadata()
        logger.info("Updating run's external jobs: %s", new_external_jobs)

    if new_future_state != future_state:
        # why have get_run both here and in the block above about
        # external jobs? Why not just get the run outside both blocks?
        # because this endpoint gets called A LOT, and we want to
        # avoid loading the run from the DB unless we detect that something
        # has changed, and we need to load it to modify. The common case will
        # be that nothing has changed and the run-reload is not needed.
        run = get_run(run_id) if run is None else run

        if (
            run.future_state != future_state.value
            and run.future_state != new_future_state.value
        ):
            # future_state was pulled from the run right before we
            # started doing our updates. The server logic to this
            # point hasn't saved any status updates. The run status
            # must have been changed by a call from the worker or
            # resolver in the interim.
            raise _DetectedRunRaceCondition(
                f"Run {run_id} was changed from {future_state} to "
                f"{run.future_state} out of band of the server. The "
                f"server wanted to update the run to {new_future_state}"
            )
        run.future_state = new_future_state

        msg = (
            run.external_exception_metadata.repr
            if run.external_exception_metadata
            else None
        )
        logger.info(
            "Updating run %s from %s to %s. Message: %s",
            run_id,
            future_state,
            new_future_state,
            msg,
        )

    return run


@sematic_api.route("/api/v1/runs/future_states", methods=["POST"])
@authenticate
@retry(_DetectedRunRaceCondition, tries=3, delay=10, jitter=1)
def update_run_status_endpoint(user: Optional[User]) -> flask.Response:
    """Update the state of runs based on external job status, and return results."""
    input_payload: Dict[str, Any] = flask.request.json  # type: ignore
    if "run_ids" not in input_payload:
        return jsonify_error(
            "Call did not contain json with a 'run_ids' key", HTTPStatus.BAD_REQUEST
        )
    run_ids = input_payload["run_ids"]

    db_status_dict = get_run_status_details(run_ids)
    missing_run_ids = set(run_ids).difference(db_status_dict.keys())
    if len(missing_run_ids) != 0:
        return jsonify_error(
            f"Missing runs with ids: {','.join(missing_run_ids)}", HTTPStatus.NOT_FOUND
        )

    result_list = []
    for run_id, (future_state, jobs) in db_status_dict.items():
        new_future_state_value = future_state.value
        run = _get_run_if_modified(run_id, future_state, jobs)
        if run is not None:
            new_future_state_value = run.future_state
            try:
                save_run(run)
            except IllegalStateTransitionError as e:
                raise _DetectedRunRaceCondition(
                    "Run appears to have been modified since being queried: %s", e
                )
            broadcast_graph_update(run.root_id, user=user)

        result_list.append(
            dict(
                run_id=run_id,
                future_state=new_future_state_value,
            )
        )

    payload = dict(
        content=result_list,
    )
    return flask.jsonify(payload)


@sematic_api.route("/api/v1/runs/<run_id>/graph", methods=["GET"])
@authenticate
def get_run_graph_endpoint(user: Optional[User], run_id: str) -> flask.Response:
    """
    Retrieve graph objects for run with id `run_id`.

    This will return the run's direct graph, meaning
    only edges directly connected to it, and their corresponding artifacts.

    Request
    -------
    root: Optional[bool]
        Whether to get the entire graph, or the direct graph, meaning only the edges
        directly connected to it, and their corresponding artifacts.

    Response
    --------
    run_id: str
        ID passed in request
    runs: List[Run]
        Unique runs in the graph
    edges: List[Edge]
        Unique edges in the graph
    artifacts: List[Artifact]
        Unique artifacts in the graph
    """
    root = bool(int(flask.request.args.get("root", "0")))

    get_graph_fn = get_root_graph if root else get_run_graph

    runs, artifacts, edges = get_graph_fn(run_id)
    payload = dict(
        run_id=run_id,
        runs=get_runs_payload(runs),
        edges=[edge.to_json_encodable() for edge in edges],
        artifacts=[artifact.to_json_encodable() for artifact in artifacts],
    )

    return flask.jsonify(payload)


@sematic_api.route("/api/v1/graph", methods=["PUT"])
@authenticate
def save_graph_endpoint(user: Optional[User]):
    if not flask.request or not flask.request.json or "graph" not in flask.request.json:
        return jsonify_error(
            "Please provide a graph payload in JSON format.",
            HTTPStatus.BAD_REQUEST,
        )

    graph = flask.request.json["graph"]

    artifacts = [
        Artifact.from_json_encodable(artifact) for artifact in graph["artifacts"]
    ]

    edges = [Edge.from_json_encodable(edge) for edge in graph["edges"]]

    runs = [Run.from_json_encodable(run) for run in graph["runs"]]

    for run in runs:
        logger.info("Graph update, run %s is in state %s", run.id, run.future_state)
        if user is not None:
            run.user_id = user.id

    # save graph BEFORE ensuring jobs are stopped. This way
    # code that is checking on job status will be ok if it
    # sees the jobs as gone while we are going through and
    # deleting them.
    save_graph(runs, artifacts, edges)

    updated_jobs = False
    for run in runs:
        if FutureState[run.future_state].is_terminal():
            updated_jobs = True
            logger.info("Ensuring jobs for %s are stopped %s", run.id, run.future_state)
            jobs = []
            for external_job in run.external_jobs:
                jobs.append(cancel_job(external_job))
            run.external_jobs = jobs

    if updated_jobs:
        save_graph(runs, [], [])

    return flask.jsonify({})


@sematic_api.route("/api/v1/runs/<run_id>/external_resources", methods=["GET"])
@authenticate
def get_run_external_resources(user: Optional[User], run_id):
    external_resources = get_external_resources_by_run_id(run_id)

    return flask.jsonify(
        dict(
            content=[
                external_resource.to_json_encodable()
                for external_resource in external_resources
            ],
        )
    )


@sematic_api.route("/api/v1/runs/<run_id>/external_resources", methods=["POST"])
@authenticate
def link_resource_endpoint(user: Optional[User], run_id: str) -> flask.Response:
    if (
        not flask.request
        or not flask.request.json
        or "external_resource_ids" not in flask.request.json
    ):
        return jsonify_error(
            "Please provide an external_resource_id payload with the request",
            HTTPStatus.BAD_REQUEST,
        )
    external_resource_ids = flask.request.json["external_resource_ids"]
    save_run_external_resource_links(resource_ids=external_resource_ids, run_id=run_id)
    return flask.jsonify({})


<<<<<<< HEAD
@sematic_api.route("/api/v1/runs/<run_id>/metrics", methods=["GET"])
@authenticate
def run_metrics_endpoint(user: Optional[User], run_id: str) -> flask.Response:
    run = get_run(run_id)
    pipeline_metrics = get_basic_pipeline_metrics(run.calculator_path)
    return flask.jsonify(dict(content=asdict(pipeline_metrics)))
=======
# No "write" endpoint is needed; the server will be writing to the job
# table in response to queries that ask the server to update run state
# (rather than a client posting a job to the server).
@sematic_api.route("/api/v1/runs/<run_id>/jobs", methods=["GET"])
@authenticate
def get_run_jobs(user: Optional[User], run_id: str) -> flask.Response:
    jobs = [job.to_json_encodable() for job in get_jobs_by_run_id(run_id=run_id)]
    return flask.jsonify(
        dict(
            content=jobs,
        )
    )
>>>>>>> 5131cdc0
<|MERGE_RESOLUTION|>--- conflicted
+++ resolved
@@ -502,14 +502,14 @@
     return flask.jsonify({})
 
 
-<<<<<<< HEAD
 @sematic_api.route("/api/v1/runs/<run_id>/metrics", methods=["GET"])
 @authenticate
 def run_metrics_endpoint(user: Optional[User], run_id: str) -> flask.Response:
     run = get_run(run_id)
     pipeline_metrics = get_basic_pipeline_metrics(run.calculator_path)
     return flask.jsonify(dict(content=asdict(pipeline_metrics)))
-=======
+
+
 # No "write" endpoint is needed; the server will be writing to the job
 # table in response to queries that ask the server to update run state
 # (rather than a client posting a job to the server).
@@ -522,4 +522,3 @@
             content=jobs,
         )
     )
->>>>>>> 5131cdc0
