--- conflicted
+++ resolved
@@ -226,16 +226,10 @@
 def get_logs_endpoint(user: Optional[User], run_id: str) -> flask.Response:
     """Get portions of the logs for the run if possible"""
 
-<<<<<<< HEAD
-    kwarg_overrides = dict(flask.request.args)
-    if "filter_string" in kwarg_overrides:
-        kwarg_overrides["filter_strings"] = [kwarg_overrides["filter_string"]]
-=======
     kwarg_overrides: Dict[str, Union[str, List[str]]] = dict(flask.request.args)
     if "filter_string" in kwarg_overrides:
         filter_string: str = kwarg_overrides["filter_string"]  # type: ignore
         kwarg_overrides["filter_strings"] = [filter_string]
->>>>>>> 6217d744
     default_kwargs = dict(continuation_cursor=None, max_lines=100, filter_strings=None)
     kwarg_converters = dict(
         continuation_cursor=lambda v: v if v is None else str(v),
@@ -243,11 +237,7 @@
         filter_strings=lambda v: [] if v is None else list(v),
     )
     kwargs = {
-<<<<<<< HEAD
-        k: kwarg_converters[k](kwarg_overrides.get(k, default_v))
-=======
         k: kwarg_converters[k](kwarg_overrides.get(k, default_v))  # type: ignore
->>>>>>> 6217d744
         for k, default_v in default_kwargs.items()
     }
 
