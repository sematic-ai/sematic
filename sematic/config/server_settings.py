--- conflicted
+++ resolved
@@ -19,11 +19,7 @@
     SEMATIC_AUTHENTICATE = "SEMATIC_AUTHENTICATE"
     SEMATIC_AUTHORIZED_EMAIL_DOMAIN = "SEMATIC_AUTHORIZED_EMAIL_DOMAIN"
     SEMATIC_WORKER_API_ADDRESS = "SEMATIC_WORKER_API_ADDRESS"
-<<<<<<< HEAD
-    SEMATIC_API_ADDRESS = "SEMATIC_API_ADDRESS"
-=======
     SEMATIC_DASHBOARD_URL = "SEMATIC_DASHBOARD_URL"
->>>>>>> ca9ded68
 
     # Google
     GOOGLE_OAUTH_CLIENT_ID = "GOOGLE_OAUTH_CLIENT_ID"
