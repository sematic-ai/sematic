--- conflicted
+++ resolved
@@ -186,55 +186,18 @@
         session.commit()
 
 
-def get_resources_by_root_id(root_run_id: str) -> List[ExternalResourceRecord]:
+def get_resources_by_root_id(root_run_id: str) -> List[ExternalResource]:
     """Get a list of external resources associated with a particular root run."""
     with db().get_session() as session:
         results = (
-<<<<<<< HEAD
-            session.query(ExternalResource.id)
+            session.query(ExternalResource, ExternalResource.id)
             .filter(ExternalResource.id == RunExternalResource.resource_id)
-=======
-            session.query(ExternalResourceRecord, ExternalResourceRecord.id)
-            .filter(ExternalResourceRecord.id == RunExternalResource.resource_id)
->>>>>>> 766fd13c
             .filter(Run.id == RunExternalResource.run_id)
             .filter(Run.root_id == root_run_id)
             .distinct()
             .all()
         )
-<<<<<<< HEAD
         return list(set(r[0] for r in results))
-
-
-def get_external_resource_records(
-    resource_ids: List[str],
-) -> List[ExternalResource]:
-    """Given a list of resource ids, return a corresponding list of resource records"""
-    with db().get_session() as session:
-        records = list(
-            session.query(ExternalResource)
-            .filter(ExternalResource.id.in_(resource_ids))
-            .all()
-        )
-    records_by_id = {r.id: r for r in records}
-    results = []
-    for resource_id in resource_ids:
-        record = records_by_id.get(resource_id)
-        if record is None:
-            raise RuntimeError(
-                f"Requested non-existent external resource '{resource_id}'"
-            )
-        results.append(record)
-    return results
-
-
-def get_resources_by_root_id(root_run_id: str) -> List[ExternalResource]:
-    """Get a list of external resources associated with a particular root run"""
-    resource_ids = get_resource_ids_by_root_id(root_run_id)
-    return get_external_resource_records(resource_ids)
-=======
-        return list(r[0] for r in results)
->>>>>>> 766fd13c
 
 
 def get_resolution(resolution_id: str) -> Resolution:
