--- conflicted
+++ resolved
@@ -200,7 +200,6 @@
         return list(set(r[0] for r in results))
 
 
-<<<<<<< HEAD
 def get_run_ids_for_resource(external_resource_id: str) -> List[str]:
     with db().get_session() as session:
         results = (
@@ -212,7 +211,8 @@
             .all()
         )
         return list(r[0] for r in results)
-=======
+
+
 def get_external_resources_by_run_id(run_id: str) -> List[ExternalResource]:
     """
     Get the external resources used by a run.
@@ -230,7 +230,6 @@
             .all()
         )
     return external_resources
->>>>>>> bcda58e5
 
 
 def get_resolution(resolution_id: str) -> Resolution:
