--- conflicted
+++ resolved
@@ -319,10 +319,6 @@
 
     resources = get_resources_by_root_id(root_run.id)
     assert len(resources) == 3
-<<<<<<< HEAD
     assert all(isinstance(record, ExternalResource) for record in resources)
-=======
-    assert all(isinstance(record, ExternalResourceRecord) for record in resources)
     resource_ids = {resource.id for resource in resources}
-    assert resource_ids == {resource_1.id, resource_2.id, resource_3.id}
->>>>>>> 766fd13c
+    assert resource_ids == {resource_1.id, resource_2.id, resource_3.id}