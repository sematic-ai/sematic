# Standard Library
import logging
import time
from threading import Thread
from typing import List, Set

# Sematic
from sematic import api_client
from sematic.external_resource import ExternalResource
from sematic.resolvers.abstract_resource_manager import AbstractResourceManager

logger = logging.getLogger(__name__)


class CloudResourceManager(AbstractResourceManager):
    """ResourceManager which uses server APIs to manage external resource metadata"""

    def __init__(self, update_poll_interval_seconds: int = 600) -> None:
        super().__init__()
        self._update_poll_interval_seconds = update_poll_interval_seconds
        self._resource_ids_updating: Set[str] = set()

    def get_resource_for_id(self, resource_id: str) -> ExternalResource:
        return api_client.get_external_resource(resource_id, refresh_remote=True)

    def save_resource(self, resource: ExternalResource) -> None:
        api_client.save_external_resource(resource)

    def link_resource_to_run(self, resource_id: str, run_id: str, root_id: str) -> None:
        api_client.save_resource_run_links([resource_id], run_id)

    def resources_by_root_id(self, root_id: str) -> List[ExternalResource]:
<<<<<<< HEAD
        ids = api_client.get_resource_ids_by_root_run_id(root_id)
        resources = []
        for resource_id in ids:
            resource = api_client.get_external_resource(resource_id)
            resources.append(resource)
        return resources

    def poll_for_updates_by_resource_id(self, resource_id: str):
        """Poll the server for resource state updates on a regular interval.

        Will continue for a given resource until the resource is in a terminal
        state or polling is explicitly stopped.
        """
        start_thread = len(self._resource_ids_updating) == 0
        self._resource_ids_updating.add(resource_id)

        def do_poll():
            while len(self._resource_ids_updating) != 0:
                for id_ in self._resource_ids_updating:
                    logger.info(f"Updating resource state for {id_}")
                    resource = self.get_resource_for_id(id_)
                    if resource.status.state.is_terminal():
                        self.stop_poll_for_updates_by_resource_id(id_)
                time.sleep(self._update_poll_interval_seconds)

        if start_thread:
            thread = Thread(group=None, name="resource-state-updates", target=do_poll)
            thread.setDaemon(True)
            thread.start()

    def stop_poll_for_updates_by_resource_id(self, resource_id: str):
        if resource_id in self._resource_ids_updating:
            self._resource_ids_updating.remove(resource_id)
=======
        return api_client.get_resources_by_root_run_id(root_id)
>>>>>>> 01158149
<|MERGE_RESOLUTION|>--- conflicted
+++ resolved
@@ -30,13 +30,7 @@
         api_client.save_resource_run_links([resource_id], run_id)
 
     def resources_by_root_id(self, root_id: str) -> List[ExternalResource]:
-<<<<<<< HEAD
-        ids = api_client.get_resource_ids_by_root_run_id(root_id)
-        resources = []
-        for resource_id in ids:
-            resource = api_client.get_external_resource(resource_id)
-            resources.append(resource)
-        return resources
+        return api_client.get_resources_by_root_run_id(root_id)
 
     def poll_for_updates_by_resource_id(self, resource_id: str):
         """Poll the server for resource state updates on a regular interval.
@@ -63,7 +57,4 @@
 
     def stop_poll_for_updates_by_resource_id(self, resource_id: str):
         if resource_id in self._resource_ids_updating:
-            self._resource_ids_updating.remove(resource_id)
-=======
-        return api_client.get_resources_by_root_run_id(root_id)
->>>>>>> 01158149
+            self._resource_ids_updating.remove(resource_id)