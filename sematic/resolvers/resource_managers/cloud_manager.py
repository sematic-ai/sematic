# Standard Library
import logging
import time
from threading import Thread
from typing import List, Set

# Sematic
from sematic import api_client
from sematic.plugins.abstract_external_resource import AbstractExternalResource
from sematic.resolvers.abstract_resource_manager import AbstractResourceManager

logger = logging.getLogger(__name__)


class CloudResourceManager(AbstractResourceManager):
    """ResourceManager which uses server APIs to manage external resource metadata"""

<<<<<<< HEAD
    def __init__(self, update_poll_interval_seconds: int = 600) -> None:
        super().__init__()
        self._update_poll_interval_seconds = update_poll_interval_seconds
        self._resource_ids_updating: Set[str] = set()

    def get_resource_for_id(self, resource_id: str) -> ExternalResource:
=======
    def get_resource_for_id(self, resource_id: str) -> AbstractExternalResource:
>>>>>>> dd695c3f
        return api_client.get_external_resource(resource_id, refresh_remote=True)

    def save_resource(self, resource: AbstractExternalResource) -> None:
        api_client.save_external_resource(resource)

    def link_resource_to_run(self, resource_id: str, run_id: str, root_id: str) -> None:
        api_client.save_resource_run_links([resource_id], run_id)

<<<<<<< HEAD
    def resources_by_root_id(self, root_id: str) -> List[ExternalResource]:
        return api_client.get_resources_by_root_run_id(root_id)

    def poll_for_updates_by_resource_id(self, resource_id: str):
        """Poll the server for resource state updates on a regular interval.

        Will continue for a given resource until the resource is in a terminal
        state or polling is explicitly stopped.
        """
        start_thread = len(self._resource_ids_updating) == 0
        self._resource_ids_updating.add(resource_id)

        def do_poll():
            while len(self._resource_ids_updating) != 0:
                for id_ in self._resource_ids_updating:
                    logger.info(f"Updating resource state for {id_}")
                    resource = self.get_resource_for_id(id_)
                    if resource.status.state.is_terminal():
                        self.stop_poll_for_updates_by_resource_id(id_)
                time.sleep(self._update_poll_interval_seconds)

        if start_thread:
            thread = Thread(group=None, name="resource-state-updates", target=do_poll)
            thread.setDaemon(True)
            thread.start()

    def stop_poll_for_updates_by_resource_id(self, resource_id: str):
        if resource_id in self._resource_ids_updating:
            self._resource_ids_updating.remove(resource_id)
=======
    def resources_by_root_id(self, root_id: str) -> List[AbstractExternalResource]:
        return api_client.get_resources_by_root_run_id(root_id)
>>>>>>> dd695c3f
<|MERGE_RESOLUTION|>--- conflicted
+++ resolved
@@ -15,16 +15,12 @@
 class CloudResourceManager(AbstractResourceManager):
     """ResourceManager which uses server APIs to manage external resource metadata"""
 
-<<<<<<< HEAD
     def __init__(self, update_poll_interval_seconds: int = 600) -> None:
         super().__init__()
         self._update_poll_interval_seconds = update_poll_interval_seconds
         self._resource_ids_updating: Set[str] = set()
 
-    def get_resource_for_id(self, resource_id: str) -> ExternalResource:
-=======
     def get_resource_for_id(self, resource_id: str) -> AbstractExternalResource:
->>>>>>> dd695c3f
         return api_client.get_external_resource(resource_id, refresh_remote=True)
 
     def save_resource(self, resource: AbstractExternalResource) -> None:
@@ -33,8 +29,7 @@
     def link_resource_to_run(self, resource_id: str, run_id: str, root_id: str) -> None:
         api_client.save_resource_run_links([resource_id], run_id)
 
-<<<<<<< HEAD
-    def resources_by_root_id(self, root_id: str) -> List[ExternalResource]:
+    def resources_by_root_id(self, root_id: str) -> List[AbstractExternalResource]:
         return api_client.get_resources_by_root_run_id(root_id)
 
     def poll_for_updates_by_resource_id(self, resource_id: str):
@@ -62,8 +57,4 @@
 
     def stop_poll_for_updates_by_resource_id(self, resource_id: str):
         if resource_id in self._resource_ids_updating:
-            self._resource_ids_updating.remove(resource_id)
-=======
-    def resources_by_root_id(self, root_id: str) -> List[AbstractExternalResource]:
-        return api_client.get_resources_by_root_run_id(root_id)
->>>>>>> dd695c3f
+            self._resource_ids_updating.remove(resource_id)