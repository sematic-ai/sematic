load("//sematic:wheel_version.bzl", "wheel_version_string")

pytest_test(
    name = "test_calculator",
    srcs = ["test_calculator.py"],
    deps = [
        "//sematic:abstract_calculator",
        "//sematic:calculator",
        "//sematic:future",
        "//sematic/db/tests:fixtures",
        "//sematic/utils:exceptions",
    ],
)

# <add python version>: A new test will need to be added when a python version is added
pytest_test(
    name = "test_38_interpreter",
    srcs = ["test_38_interpreter.py"],
    pip_deps = ["requests"],
    py_versions = [PY3.PY38],
    deps = [],
)

pytest_test(
    name = "test_39_interpreter",
    srcs = ["test_39_interpreter.py"],
    pip_deps = ["requests"],
    py_versions = [PY3.PY39],
    deps = [],
)

pytest_test(
    name = "test_api_client",
    srcs = ["test_api_client.py"],
    # buildifier: leave-alone
    deps = [
        "//sematic:api_client",
        "//sematic:versions",
        "//sematic/config:config",
        "//sematic/db/models:factories",
        "//sematic/tests:fixtures",
    ],
)

pytest_test(
<<<<<<< HEAD
    name = "test_external_resource",
    srcs = ["test_external_resource.py"],
    deps = [
        "//sematic:calculator",
        "//sematic:external_resource",
        "//sematic/resolvers:silent_resolver",
=======
    name = "test_abstract_plugin",
    srcs = ["test_abstract_plugin.py"],
    deps = [
        "//sematic:abstract_plugin",
>>>>>>> 8a3ddcb6
    ],
)

pytest_test(
    name = "test_future",
    srcs = ["test_future.py"],
    deps = [
        "//sematic:calculator",
        "//sematic/resolvers:resource_requirements",
    ],
)

pytest_test(
    name = "test_init",
    srcs = ["test_init.py"],
    deps = [
        "//sematic:init",
    ],
)

pytest_test(
    name = "test_client",
    srcs = ["test_client.py"],
    deps = [
        "//sematic:client",
    ],
)

pytest_test(
    name = "test_log_reader",
    srcs = ["test_log_reader.py"],
    deps = [
        "//sematic:abstract_future",
        "//sematic:log_reader",
        "//sematic:storage",
        "//sematic/db:queries",
        "//sematic/db/tests:fixtures",
        "//sematic/resolvers:cloud_resolver",
        "//sematic/scheduling:external_job",
        "//sematic/tests:fixtures",
    ],
)

pytest_test(
    name = "test_versions",
    srcs = ["test_versions.py"],
    data = [
        "//:docs/changelog.md",
        "//:helm/sematic-server/Chart.yaml",
    ],
    env = {"BAZEL_WHEEL_VERSION": wheel_version_string},
    pip_deps = [
        "pyyaml",
    ],
    deps = [
        "//sematic:versions",
    ],
)

pytest_test(
    name = "test_retry_settings",
    srcs = ["test_retry_settings.py"],
    deps = [
        "//sematic:retry_settings",
        "//sematic/utils:exceptions",
    ],
)

sematic_py_lib(
    name = "fixtures",
    srcs = ["fixtures.py"],
    deps = [
        "//sematic:api_client",
        "//sematic:storage",
    ],
)

pytest_test(
    name = "test_graph",
    srcs = ["test_graph.py"],
    deps = [
        "//sematic:abstract_future",
        "//sematic:api_client",
        "//sematic:calculator",
        "//sematic:graph",
        "//sematic/api/tests:fixtures",
        "//sematic/db/models:factories",
        "//sematic/db/tests:fixtures",
        "//sematic/resolvers:local_resolver",
        "//sematic/resolvers/tests:fixtures",
    ],
)<|MERGE_RESOLUTION|>--- conflicted
+++ resolved
@@ -43,19 +43,20 @@
 )
 
 pytest_test(
-<<<<<<< HEAD
+    name = "test_abstract_plugin",
+    srcs = ["test_abstract_plugin.py"],
+    deps = [
+        "//sematic:abstract_plugin",
+    ],
+)
+
+pytest_test(
     name = "test_external_resource",
     srcs = ["test_external_resource.py"],
     deps = [
         "//sematic:calculator",
         "//sematic:external_resource",
         "//sematic/resolvers:silent_resolver",
-=======
-    name = "test_abstract_plugin",
-    srcs = ["test_abstract_plugin.py"],
-    deps = [
-        "//sematic:abstract_plugin",
->>>>>>> 8a3ddcb6
     ],
 )
 
